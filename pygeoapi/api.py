--- conflicted
+++ resolved
@@ -37,11 +37,8 @@
 import logging
 import multiprocessing
 import os
-<<<<<<< HEAD
 import uuid
-=======
 import urllib.parse
->>>>>>> 05ac393a
 
 from jinja2 import Environment, FileSystemLoader
 
@@ -111,17 +108,13 @@
 
         setup_logger(self.config['logging'])
 
-<<<<<<< HEAD
         # TODO: add as decorator
         if 'manager' in self.config['server']:
             self.manager = load_plugin('process_manager',
                                        self.config['server']['manager'])
 
-    def root(self, headers, args):
-=======
     @pre_process
     def root(self, headers_, format_):
->>>>>>> 05ac393a
         """
         Provide API
 
@@ -670,9 +663,6 @@
             }
         ]
 
-<<<<<<< HEAD
-        content['timeStamp'] = datetime.utcnow().strftime(DATETIME_FORMAT)
-=======
         if startindex > 0:
             prev = max(0, startindex - limit)
             content['links'].append(
@@ -709,7 +699,6 @@
 
         content['timeStamp'] = datetime.utcnow().strftime(
             '%Y-%m-%dT%H:%M:%S.%fZ')
->>>>>>> 05ac393a
 
         if format_ == 'html':  # render
             headers_['Content-Type'] = 'text/html'
