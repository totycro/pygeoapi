--- conflicted
+++ resolved
@@ -51,7 +51,6 @@
     """
     def inner(*args, **kwargs):
         cls = args[0]
-<<<<<<< HEAD
         metadata = cls.config.get('metadata', {})
         return func(*args, **{
             'cfg': cls.config,
@@ -75,54 +74,22 @@
         'cfg', 'meta', 'contact', 'provider', 'ident'
     )(kwargs)
     return {
-        "@context": [
-            "https://schema.org",
-            "https://schema.org/docs/jsonldcontext.jsonld",
-            {
-                "title": "name" # To keep API consistent with ordinary JSON interface
-            }
-        ],
-        "@type": "WebSite",
+        "@context": {
+            "schema": "https://schema.org/",
+            "url": "schema:url"
+        },
+        "@type": "schema:WebSite",
         "@id": cfg['server'].get('pid', cfg['server']['url']),
-        "url": cfg['server']['url'],
-        "title": ident.get('title', None),
-        "description": ident.get('description', None),
+        "schema:url": cfg['server']['url'],
+        "schema:name": ident.get('title', None),
+        "schema:description": ident.get('description', None),
         # "termsOfService": ident.get('terms_of_service', None),
-        "license": {
-            "@type": "CreativeWork",
+        "schema:license": {
+            "@type": "schema:CreativeWork",
             **meta.get('license', {})
         },
-        "provider": {
-            "@type": "Organization", # TODO allow Person
-            "name": provider.get('name', None),
-            "url": provider.get('url', None),
-            "address": {
-                "@type": "PostalAddress",
-                "streetAddress": contact.get('address', None),
-                "postalCode": contact.get('postalcode', None),
-                "addressLocality": contact.get('city', None),
-                "addressRegion": contact.get('stateorprovince', None),
-                "addressCountry": contact.get('country', None)
-=======
-        cfg = cls.config
-        meta = cfg.get('metadata', {})
-        contact = meta.get('contact', {})
-        provider = meta.get('provider', {})
-        ident = meta.get('identification', {})
-        fcmld = {
-          "@context": {
-              "schema": "https://schema.org/"
-          },
-          "@type": "schema:DataCatalog",
-          "@id": cfg.get('server', {}).get('url', None),
-          "schema:url": cfg.get('server', {}).get('url', None),
-          "schema:name": ident.get('title', None),
-          "schema:description": ident.get('description', None),
-          "schema:keywords": ident.get('keywords', None),
-          "schema:termsOfService": ident.get('terms_of_service', None),
-          "schema:license": meta.get('license', {}).get('url', None),
-          "schema:provider": {
-            "@type": "schema:Organization",
+        "schema:provider": {
+            "@type": "schema:Organization", # TODO allow Person
             "schema:name": provider.get('name', None),
             "schema:url": provider.get('url', None),
             "schema:address": {
@@ -132,7 +99,6 @@
                 "schema:addressLocality": contact.get('city', None),
                 "schema:addressRegion": contact.get('stateorprovince', None),
                 "schema:addressCountry": contact.get('country', None)
->>>>>>> 247862a5
             },
             "contactPoint": {
                 "@type": "schema:Contactpoint",
@@ -172,25 +138,27 @@
         "@type": "CreativeWork",
         **meta.get('license', {})
     }
+    if 'url' in license:
+        license['schema:url'] = license.pop('url')
+    if 'name' in license:
+        license['schema:name'] = license.pop('name')
     return {
-        "@context": [
-            "https://schema.org/docs/jsonldcontext.jsonld",
-            {
-                "collections": "dataset",
-                "links": "distribution"
-            } # To keep API consistent with ordinary JSON interface
-        ],
-        "@type": "DataCatalog",
+        "@context": {
+            "schema": "https://schema.org/"
+        },
+        "@type": "schema:DataCatalog",
         "@id": id, # TODO allow PID
-        "url": id,
-        "isPartOf": {
-            "@type": "WebSite",
+        "schema:name": ident.get('title', None),
+        "schema:description": ident.get('description', None),
+        "schema:url": id,
+        "schema:isPartOf": {
+            "@type": "schema:WebSite",
             "@id": cfg['server'].get('pid', cfg['server']['url']),
-            "url": cfg['server']['url']
-        },
-        "license": license,
-        "keywords": ident.get('keywords', None),
-        "collections": list(
+            "schema:url": cfg['server']['url']
+        },
+        "schema:license": license,
+        "schema:keywords": ident.get('keywords', None),
+        "schema:dataset": list(
             map(
                 lambda collectionId: _describe_collection(
                     cls, id, collectionId, collections[collectionId]
@@ -228,85 +196,88 @@
     crs = spatial_extent.get('crs', None)
     hascrs84 = crs and crs.endswith('CRS84')
 
-<<<<<<< HEAD
     links = []
     for _link in collection.get('links', []):
         link = {
-            '@type': 'DataDownload',
-            'encodingFormat': _link['type'],
-            'description': _link['title'],
-            'contentURL': _link['href']
+            '@type': 'schema:DataDownload',
+            'schema:encodingFormat': _link['type'],
+            'schema:description': _link['title'],
+            'schema:contentURL': _link['href']
         }
         if 'hreflang' in _link:
-            link['inLanguage'] = _link['hreflang']
+            link['schema:inLanguage'] = _link['hreflang']
+        if 'rel' in link and link['rel'] == 'author':
+            link['schema:author'] = {
+                '@type': 'schema:Organization',
+                'schema:url': _link['href']
+            }
+            link.pop('schema:contentURL')
         links.append(link)
 
     defaultLang = cfg['server'].get('language')
     links.append({
-        "@type": "DataDownload",
-        'encodingFormat': 'application/geo+json',
-        'description': 'Items as GeoJSON',
-        'contentURL': '{}/collections/{}/items?f=json'.format(
+        "@type": "schema:DataDownload",
+        'schema:encodingFormat': 'application/geo+json',
+        'schema:description': 'Items as GeoJSON',
+        'schema:contentURL': '{}/collections/{}/items?f=json'.format(
             cfg['server']['url'], collectionId),
-        'inLanguage': defaultLang
+        'schema:inLanguage': defaultLang
     })
     links.append({
-        "@type": "DataDownload",
-        'encodingFormat': 'application/ld+json',
-        'description': 'Items as RDF (GeoJSON-LD)',
-        'contentURL': '{}/collections/{}/items?f=jsonld'.format(
+        "@type": "schema:DataDownload",
+        'schema:encodingFormat': 'application/ld+json',
+        'schema:description': 'Items as RDF (GeoJSON-LD)',
+        'schema:contentURL': '{}/collections/{}/items?f=jsonld'.format(
             cfg['server']['url'], collectionId),
-        'inLanguage': defaultLang
+        'schema:inLanguage': defaultLang
     })
     links.append({
-        "@type": "DataDownload",
-        'encodingFormat': 'text/html',
-        'description': 'Items as HTML',
-        'contentURL': '{}/collections/{}/items?f=html'.format(
+        "@type": "schema:DataDownload",
+        'schema:encodingFormat': 'text/html',
+        'schema:description': 'Items as HTML',
+        'schema:contentURL': '{}/collections/{}/items?f=html'.format(
             cfg['server']['url'], collectionId),
-        'inLanguage': defaultLang
+        'schema:inLanguage': defaultLang
     })
 
     sameAsLinks = [l['href'] for l in filter(lambda l: l['rel'] == 'canonical', collection.get('links', []))]
 
+    license = collection.get('license', {}).get('url') or {
+        "@type": "schema:CreativeWork",
+        **meta.get('license', {})
+    }
+    if 'url' in license:
+        license['schema:url'] = license.pop('url')
+    if 'name' in license:
+        license['schema:name'] = license.pop('name')
     return {
-        "@context": [
-            "https://schema.org",
-            "https://schema.org/docs/jsonldcontext.jsonld",
-            {
-                "links": "distribution"
-            } # To keep API consistent with ordinary JSON interface
-        ],
-        "@type": "Dataset",
+        "@type": "schema:Dataset",
         "@id": id, # TODO allow PID
-        "url": id,
-        "sameAs": sameAsLinks[0] if len(sameAsLinks) > 1 else (sameAsLinks or None),
-        "includedInDataCatalog": {
+        "schema:url": id,
+        "schema:sameAs": sameAsLinks[0] if len(sameAsLinks) > 1 else (sameAsLinks or None),
+        "schema:includedInDataCatalog": {
             "@id": parentId,
             "@type": "DataCatalog",
-            "url": parentId
-        },
-        "isPartOf": {
-            "@type": "WebSite",
+            "schema:url": parentId
+        },
+        "schema:isPartOf": {
+            "@type": "schema:WebSite",
             "@id": cfg['server'].get('pid', cfg['server']['url']),
-            "url": cfg['server']['url']
-        },
-        "name": collection['title'], # REQUIRED for Google Dataset Search
-        "description": collection['description'], # REQUIRED for Google Dataset Search
-        "license": collection.get('license', {}).get('url') or {
-            "@type": "CreativeWork",
-            **meta.get('license', {})
-        }, # RECOMMENDED for Google Dataset Search
-        "keywords": collection.get('keywords'), # RECOMMENDED for Google Dataset Search
-        "spatialCoverage": None if (not hascrs84 or not bbox) else {
-            "@type": "Place",
-            "geo": {
-                "@type": "GeoShape",
-                "box": '{} {} {} {}'.format(*bbox)
+            "schema:url": cfg['server']['url']
+        },
+        "schema:name": collection['title'], # REQUIRED for Google Dataset Search
+        "schema:description": collection['description'], # REQUIRED for Google Dataset Search
+        "schema:license": license, # RECOMMENDED for Google Dataset Search
+        "schema:keywords": collection.get('keywords'), # RECOMMENDED for Google Dataset Search
+        "schema:spatialCoverage": None if (not hascrs84 or not bbox) else {
+            "@type": "schema:Place",
+            "schema:geo": {
+                "@type": "schema:GeoShape",
+                "schema:box": '{} {} {} {}'.format(*bbox)
             }
         },
-        "temporalCoverage": "{}/{}".format(*interval),
-        "links": links
+        "schema:temporalCoverage": "{}/{}".format(*interval),
+        "schema:distribution": links
     }
 
 @inspect_config
@@ -322,68 +293,25 @@
     cfg = itemgetter('cfg')(kwargs)
     return {
         "@context": [
-            "https://schema.org",
-            "https://schema.org/docs/jsonldcontext.jsonld",
             {
-                "queryables": "definedTerm",
-                "queryable": "name"
+                "schema": "https://schema.org/",
+                "queryables": "schema:definedTerm",
+                "queryable": "schema:name"
             }
         ],
-        "@type": "DefinedTermSet",
+        "@type": "schema:DefinedTermSet",
         "@id": '{}/collections/{}/queryables'.format(
             cfg['server']['url'], dataset
         ),
-        "url": '{}/collections/{}/queryables'.format(
+        "schema:url": '{}/collections/{}/queryables'.format(
             cfg['server']['url'], dataset
         ),
-        "name": "queryables",
+        "schema:name": "queryables",
         "queryables": list(map(lambda q: {
             "@type": "DefinedTerm",
             "queryable": q['queryable']
         }, queryables.get('queryables', [])))
     }
-=======
-    dataset = {
-        "@type": "schema:Dataset",
-        "@id": "{}/collections/{}".format(
-            cls.config['server']['url'],
-            collection['id']
-        ),
-        "schema:name": collection['title'],
-        "schema:description": collection['description'],
-        "schema:license": cls.fcmld['schema:license'],
-        "schema:keywords": collection.get('keywords', None),
-        "schema:spatial": None if (not hascrs84 or not bbox) else [{
-            "@type": "schema:Place",
-            "schema:geo": {
-                "@type": "schema:GeoShape",
-                "schema:box": '{},{} {},{}'.format(*_bbox[0:2], *_bbox[2:4])
-            }
-        } for _bbox in bbox],
-        "schema:temporalCoverage": None if not interval else "{}/{}".format(
-            *interval[0]
-        )
-    }
-    dataset['schema:url'] = dataset['@id']
-
-    links = collection.get('links', [])
-
-    if links:
-        dataset['schema:distribution'] = list(map(lambda link: {k: v for k, v in {
-            "@type": "schema:DataDownload",
-            "schema:contentURL": link['href'],
-            "schema:encodingFormat": link['type'],
-            "schema:description": link['title'],
-            "schema:inLanguage": link.get(
-                'schema:hreflang', cls.config.get('server', {}).get('language', None)
-            ),
-            "schema:author": link['rel'] if link.get(
-                'rel', None
-            ) == 'author' else None
-        }.items() if v is not None}, links))
-
-    return dataset
->>>>>>> 247862a5
 
 def jsonldify(func):
     """
@@ -414,8 +342,11 @@
             dataset = kwargs.get('dataset', None)
             if dataset:
                 # Describe one collection
-                _collections = {**fcmld, **_build_collections_jsonld(cls)}.get('collections', [])
-                fcmld = next(iter([c for c in _collections if c['url'].endswith('/{}'.format(dataset))]), {})
+                _collections = {**fcmld, **_build_collections_jsonld(cls)}
+                fcmld = {
+                    '@context': {**_collections['@context']},
+                    **next(iter([c for c in _collections.get('schema:dataset', []) if c['schema:url'].endswith('/{}'.format(dataset))]), {})
+                }
             else:
                 fcmld = {**fcmld, **_build_collections_jsonld(cls)}
         elif func.__name__ == 'get_collection_queryables':
@@ -509,23 +440,24 @@
 
     :returns: string of rendered JSON (GeoJSON-LD)
     """
-
     context = config['resources'][dataset].get('context', [])
 
-    uri = data['properties'].get('uri') if 'properties' in data else None
+    _data = {**data}
+
+    uri = _data.get('properties', {}).get('uri', None)
 
     if identifier and uri:
-        data['id'] = '{}'.format(uri)
+        _data['id'] = '{}'.format(uri)
     elif identifier:
-        data['id'] = '{}/collections/{}/items/{}'.format(config['server']['url'],dataset,identifier)
+        _data['id'] = '{}/collections/{}/items/{}'.format(config['server']['url'],dataset, identifier)
     else:
-        data['id'] = '{}/collections/{}/items'.format(config['server']['url'],dataset)
-
-    if data.get('timeStamp', False):
-        data['https://schema.org/sdDatePublished'] = data.pop('timeStamp')
-
-<<<<<<< HEAD
+        _data['id'] = '{}/collections/{}/items'.format(config['server']['url'], dataset)
+
+    if _data.get('timeStamp', False):
+        _data['https://schema.org/sdDatePublished'] = _data.pop('timeStamp')
+
     inlinedVocabulary = {
+        "schema": "https://schema.org/",
         "geojson": "https://purl.org/geojson/vocab#",
         "Feature": "geojson:Feature",
         "FeatureCollection": "geojson:FeatureCollection",
@@ -560,21 +492,12 @@
             inlinedVocabulary,
             *(context or [])
         ],
-=======
-    default_vocabulary = config['metadata']['default_vocabulary']
-
-    jsonld_data = {
-        "@context": [default_vocabulary, *(context or [])],
->>>>>>> 247862a5
-        **data
-    }
-
-    if "schema" not in jsonld_data['@context']:
-        jsonld_data['@context'].append({"schema": "https://schema.org"})
+        **_data
+    }
 
     isCollection = identifier is None
     if isCollection:
-        for i, feature in enumerate(data['features']):
+        for i, feature in enumerate(_data['features']):
             featureId = feature.get(
                 'id', None
             ) or feature.get('properties', {}).get('id', None)
@@ -584,14 +507,17 @@
             if is_url(str(featureId)):
                 feature['id'] = featureId
             else:
-                feature['id'] = '{}/{}'.format(data['id'], featureId)
+                feature['id'] = '{}/{}'.format(_data['id'], featureId)
     else:
-        jsonld_data["geometry"] = {"schema:encodingFormat": "application/geo+json",
-                     "schema:url": data['id'] + '?f=json'}
-
-<<<<<<< HEAD
+        if _data.get('geometry', {}).get('type', None) != 'Point':
+            # ldjsonData["geometry"] = {
+            #     "schema:encodingFormat": "application/geo+json",
+            #     "schema:url": f'{_data["id"]}?f=json'
+            # }
+
+            # Omit non-point geometries from JSON-LD representation as they
+            # are not valid JSON-LD
+            ldjsonData.pop('geometry', None)
+
     ldjsonData.pop('links')
-    return json.dumps(ldjsonData)
-=======
-    return json.dumps(jsonld_data)
->>>>>>> 247862a5
+    return json.dumps(ldjsonData)