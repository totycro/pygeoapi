--- conflicted
+++ resolved
@@ -147,39 +147,20 @@
     assert root['schema:description'] == 'pygeoapi provides an API to geospatial data'
 
     assert '@context' in root
-<<<<<<< HEAD
-    # assert root['@context'] == 'https://schema.org/docs/jsonldcontext.jsonld'
-    assert root['@context'] == [
-        'https://schema.org/docs/jsonldcontext.jsonld',
-        {'title': 'name'}
-    ]
+    assert root['@context'] == {
+        "schema": "https://schema.org/",
+        "url": "schema:url"
+    }
     expanded = jsonld.expand(root)[0]
     assert '@type' in expanded
-    assert 'http://schema.org/WebSite' in expanded['@type']
-    assert 'http://schema.org/description' in expanded
-    assert root['description'] == expanded['http://schema.org/description'][0][
-        '@value']
-    assert 'http://schema.org/provider' in expanded
-    assert expanded['http://schema.org/provider'][0]['@type'][
-        0] == 'http://schema.org/Organization'
-    assert expanded['http://schema.org/name'][0]['@value'] == root['title']
-=======
-    assert root['@context'] == {'schema': 'https://schema.org/'}
-
-    expanded = jsonld.expand(root)[0]
-    assert '@type' in expanded
-    assert 'https://schema.org/DataCatalog' in expanded['@type']
+    assert 'https://schema.org/WebSite' in expanded['@type']
     assert 'https://schema.org/description' in expanded
+    assert 'https://schema.org/provider' in expanded
     assert root['schema:description'] == expanded['https://schema.org/description'][0][
         '@value']
-    assert 'https://schema.org/keywords' in expanded
-    assert len(expanded['https://schema.org/keywords']) == 3
-    assert '@value' in expanded['https://schema.org/keywords'][0].keys()
-    assert 'https://schema.org/provider' in expanded
     assert expanded['https://schema.org/provider'][0]['@type'][
         0] == 'https://schema.org/Organization'
     assert expanded['https://schema.org/name'][0]['@value'] == root['schema:name']
->>>>>>> 247862a5
 
 
 def test_conformance(config, api_):
@@ -287,46 +268,26 @@
     expanded = jsonld.expand(collection)[0]
     # Metadata is about a schema:DataCollection that contains a schema:Dataset
     assert not expanded['@id'].endswith('obs')
-<<<<<<< HEAD
-    assert 'http://schema.org/dataset' in expanded
-    assert len(expanded['http://schema.org/dataset']) == 1
-    dataset = expanded['http://schema.org/dataset'][0]
-    assert dataset['@type'][0] == 'http://schema.org/Dataset'
-    assert len(dataset['http://schema.org/distribution']) > 0
-    assert all(dist['@type'][0] == 'http://schema.org/DataDownload'
-               for dist in dataset['http://schema.org/distribution'])
-
-    assert 'http://schema.org/Place' in dataset[
-        'http://schema.org/spatialCoverage'][0]['@type']
-    assert 'http://schema.org/GeoShape' in dataset[
-        'http://schema.org/spatialCoverage'][0]['http://schema.org/geo'][0]['@type']
-    assert dataset['http://schema.org/spatialCoverage'][0]['http://schema.org/geo'][
-        0]['http://schema.org/box'][0]['@value'] == '-180 -90 180 90'
-
-    assert 'http://schema.org/temporalCoverage' in dataset
-    assert dataset['http://schema.org/temporalCoverage'][0][
-=======
     assert 'https://schema.org/dataset' in expanded
     assert len(expanded['https://schema.org/dataset']) == 1
     dataset = expanded['https://schema.org/dataset'][0]
     assert dataset['@type'][0] == 'https://schema.org/Dataset'
-    assert len(dataset['https://schema.org/distribution']) == 10
+    assert len(dataset['https://schema.org/distribution']) > 0
     assert all(dist['@type'][0] == 'https://schema.org/DataDownload'
                for dist in dataset['https://schema.org/distribution'])
 
-    assert 'https://schema.org/Organization' in expanded[
-        'https://schema.org/provider'][0]['@type']
+    assert len(expanded['https://schema.org/keywords']) == 3
+    assert '@value' in expanded['https://schema.org/keywords'][0].keys()
 
     assert 'https://schema.org/Place' in dataset[
-        'https://schema.org/spatial'][0]['@type']
+        'https://schema.org/spatialCoverage'][0]['@type']
     assert 'https://schema.org/GeoShape' in dataset[
-        'https://schema.org/spatial'][0]['https://schema.org/geo'][0]['@type']
-    assert dataset['https://schema.org/spatial'][0]['https://schema.org/geo'][
-        0]['https://schema.org/box'][0]['@value'] == '-180,-90 180,90'
+        'https://schema.org/spatialCoverage'][0]['https://schema.org/geo'][0]['@type']
+    assert dataset['https://schema.org/spatialCoverage'][0]['https://schema.org/geo'][
+        0]['https://schema.org/box'][0]['@value'] == '-180 -90 180 90'
 
     assert 'https://schema.org/temporalCoverage' in dataset
     assert dataset['https://schema.org/temporalCoverage'][0][
->>>>>>> 247862a5
         '@value'] == '2000-10-30T18:24:39+00:00/2007-10-30T08:57:29+00:00'
 
 
@@ -540,17 +501,15 @@
     collection = json.loads(response)
 
     assert '@context' in collection
-<<<<<<< HEAD
-    # assert collection['@context'][
-    #     0] == 'https://geojson.org/geojson-ld/geojson-context.jsonld'
-=======
-    assert collection['@context'][0] == config['metadata']['default_vocabulary']
->>>>>>> 247862a5
+    assert 'Feature' in collection['@context'][0]
+    assert collection['@context'][0]['Feature'] == 'geojson:Feature'
     assert len(collection['@context']) > 1
     assert 'schema' in collection['@context'][1]
     assert collection['@context'][1]['schema'] == 'https://schema.org/'
     expanded = jsonld.expand(collection)[0]
     featuresUri = 'https://purl.org/geojson/vocab#features'
+    assert featuresUri in expanded
+    assert expanded[featuresUri][0]['@type'][0] == 'https://purl.org/geojson/vocab#Feature'
     assert len(expanded[featuresUri]) == 2
     geometryUri = 'https://purl.org/geojson/vocab#geometry'
     assert all((geometryUri in f) for f in expanded[featuresUri])
@@ -606,12 +565,6 @@
     assert rsp_headers['Content-Type'] == 'application/ld+json'
     feature = json.loads(response)
     assert '@context' in feature
-<<<<<<< HEAD
-    # assert feature['@context'][
-    #     0] == 'https://geojson.org/geojson-ld/geojson-context.jsonld'
-=======
-    assert feature['@context'][0] == config['metadata']['default_vocabulary']
->>>>>>> 247862a5
     assert len(feature['@context']) > 1
     assert 'schema' in feature['@context'][1]
     assert feature['@context'][1]['schema'] == 'https://schema.org/'
